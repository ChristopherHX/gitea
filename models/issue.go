--- conflicted
+++ resolved
@@ -7,11 +7,8 @@
 import (
 	"bytes"
 	"errors"
-<<<<<<< HEAD
+	"html/template"
 	"os"
-=======
-	"html/template"
->>>>>>> a76a948a
 	"strconv"
 	"strings"
 	"time"
@@ -23,20 +20,13 @@
 )
 
 var (
-<<<<<<< HEAD
 	ErrIssueNotExist       = errors.New("Issue does not exist")
 	ErrLabelNotExist       = errors.New("Label does not exist")
 	ErrMilestoneNotExist   = errors.New("Milestone does not exist")
 	ErrWrongIssueCounter   = errors.New("Invalid number of issues for this milestone")
 	ErrAttachmentNotExist  = errors.New("Attachment does not exist")
 	ErrAttachmentNotLinked = errors.New("Attachment does not belong to this issue")
-=======
-	ErrIssueNotExist      = errors.New("Issue does not exist")
-	ErrLabelNotExist      = errors.New("Label does not exist")
-	ErrMilestoneNotExist  = errors.New("Milestone does not exist")
-	ErrWrongIssueCounter  = errors.New("Invalid number of issues for this milestone")
-	ErrMissingIssueNumber = errors.New("No issue number specified")
->>>>>>> a76a948a
+	ErrMissingIssueNumber  = errors.New("No issue number specified")
 )
 
 // Issue represents an issue or pull request of repository.
@@ -898,11 +888,7 @@
 }
 
 // CreateComment creates comment of issue or commit.
-<<<<<<< HEAD
-func CreateComment(userId, repoId, issueId, commitId, line int64, cmtType int, content string, attachments []int64) (*Comment, error) {
-=======
-func CreateComment(userId, repoId, issueId, commitId, line int64, cmtType CommentType, content string) error {
->>>>>>> a76a948a
+func CreateComment(userId, repoId, issueId, commitId, line int64, cmtType CommentType, content string, attachments []int64) (*Comment, error) {
 	sess := x.NewSession()
 	defer sess.Close()
 	if err := sess.Begin(); err != nil {
